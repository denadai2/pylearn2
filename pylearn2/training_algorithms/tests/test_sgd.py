--- conflicted
+++ resolved
@@ -3,34 +3,27 @@
 
 import theano.tensor as T
 from theano.tests import disturb_mem
-
-from pylearn2.costs.cost import Cost
-from pylearn2.costs.cost import DefaultDataSpecsMixin
-from pylearn2.costs.cost import SumOfCosts
+import warnings
+
+from pylearn2.costs.cost import Cost, SumOfCosts, DefaultDataSpecsMixin
+from pylearn2.devtools.record import Record, RecordMode
 from pylearn2.datasets.dense_design_matrix import DenseDesignMatrix
-from pylearn2.devtools.record import Record
-from pylearn2.devtools.record import RecordMode
 from pylearn2.models.model import Model
 from pylearn2.monitor import Monitor
-from pylearn2.space import CompositeSpace
-from pylearn2.space import Conv2DSpace
-from pylearn2.space import VectorSpace
+from pylearn2.space import CompositeSpace, Conv2DSpace, VectorSpace
 from pylearn2.termination_criteria import EpochCounter
-from pylearn2.testing.cost import CallbackCost
-from pylearn2.testing.cost import SumOfParams
+from pylearn2.testing.cost import CallbackCost, SumOfParams
 from pylearn2.testing.datasets import ArangeDataset
 from pylearn2.train import Train
-from pylearn2.training_algorithms.sgd import ExponentialDecay
-from pylearn2.training_algorithms.sgd import LinearDecay
-from pylearn2.training_algorithms.sgd import LinearDecayOverEpoch
-from pylearn2.training_algorithms.sgd import MomentumAdjustor
-from pylearn2.training_algorithms.sgd import MonitorBasedLRAdjuster
-from pylearn2.training_algorithms.sgd import PolyakAveraging
-from pylearn2.training_algorithms.sgd import SGD
+from pylearn2.training_algorithms.sgd import (ExponentialDecay,
+                                              MomentumAdjustor, 
+                                              PolyakAveraging,
+                                              LinearDecay,
+                                              LinearDecayOverEpoch,
+                                              MonitorBasedLRAdjuster,
+                                              SGD)
 from pylearn2.utils.iteration import _iteration_schemes
-from pylearn2.utils import safe_izip
-from pylearn2.utils import safe_union
-from pylearn2.utils import sharedX
+from pylearn2.utils import safe_izip, safe_union, sharedX
 
 
 class SupervisedDummyCost(DefaultDataSpecsMixin, Cost):
@@ -409,17 +402,10 @@
 
     cost = DummyCost()
 
-<<<<<<< HEAD
-    algorithm = SGD(learning_rate, cost, batch_size=5,
+    algorithm = SGD(learning_rate, cost, batch_size=batch_size,
                     monitoring_batches=3, monitoring_dataset= monitoring_dataset,
                     termination_criterion=termination_criterion, update_callbacks=None,
                     init_momentum = None, set_batch_size = False)
-=======
-    algorithm = SGD(learning_rate, cost, batch_size=batch_size,
-                 monitoring_batches=3, monitoring_dataset= monitoring_dataset,
-                 termination_criterion=termination_criterion, update_callbacks=None,
-                 init_momentum = None, set_batch_size = False)
->>>>>>> 7470e107
 
     start = 5
     saturate = 10
@@ -450,20 +436,12 @@
                                  (i, expected, actual))
 
 def test_monitor_based_lr():
-<<<<<<< HEAD
-    # tests that the class MonitorBasedLRAdjuster in sgd.py gets the learning
-    # rate properly over the training epochs it runs a small softmax and at the
-    # end checks the learning values. It runs 2 loops. Each loop evaluates one
-    # of the if clauses when checking the observation channels. Otherwise,
-    # longer training epochs are needed to observe both if and elif cases.
-=======
     # tests that the class MonitorBasedLRAdjuster in sgd.py
     # gets the learning rate properly over the training epochs
     # it runs a small softmax and at the end checks the learning values. It
     # runs 2 loops. Each loop evaluates one of the if clauses when checking
     # the observation channels. Otherwise, longer training epochs are needed
     # to observe both if and elif cases.
->>>>>>> 7470e107
 
     high_trigger = 1.0
     shrink_amt = 0.99
@@ -504,22 +482,15 @@
 
         termination_criterion = EpochCounter(epoch_num)
 
-<<<<<<< HEAD
         algorithm = SGD(learning_rate,
                         cost,
-                        batch_size=5,
+                        batch_size=batch_size,
                         monitoring_batches=3,
                         monitoring_dataset=monitoring_dataset,
                         termination_criterion=termination_criterion,
                         update_callbacks=None,
                         init_momentum=None,
                         set_batch_size=False)
-=======
-        algorithm = SGD(learning_rate, cost, batch_size=batch_size,
-                 monitoring_batches=3, monitoring_dataset= monitoring_dataset,
-                 termination_criterion=termination_criterion, update_callbacks=None,
-                 init_momentum = None, set_batch_size = False)
->>>>>>> 7470e107
 
 
         monitor_lr = MonitorBasedLRAdjuster(high_trigger=high_trigger,
@@ -748,22 +719,13 @@
     # We need to include this so the test actually stops running at some point
     termination_criterion = EpochCounter(5)
 
-<<<<<<< HEAD
-    algorithm = SGD(learning_rate, cost, batch_size=5,
-                    monitoring_batches=3,
-                    monitoring_dataset=monitoring_dataset,
-                    termination_criterion=termination_criterion,
-                    update_callbacks=None,
-                    init_momentum = None, set_batch_size = False)
-=======
     algorithm = SGD(learning_rate, cost, batch_size=batch_size,
                  monitoring_batches=3, monitoring_dataset= monitoring_dataset,
                  termination_criterion=termination_criterion, update_callbacks=None,
                  init_momentum = None, set_batch_size = False)
->>>>>>> 7470e107
 
     train = Train(dataset, model, algorithm, save_path=None,
-                  save_freq=0, extensions=None)
+                 save_freq=0, extensions=None)
 
     train.main_loop()
 
